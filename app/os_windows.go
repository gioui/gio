// SPDX-License-Identifier: Unlicense OR MIT

package app

import (
	"errors"
	"fmt"
	"image"
	"io"
	"runtime"
	"sort"
	"strings"
	"sync"
	"time"
	"unicode"
	"unicode/utf8"
	"unsafe"

	syscall "golang.org/x/sys/windows"

	"gioui.org/app/internal/windows"
	"gioui.org/op"
	"gioui.org/unit"
	gowindows "golang.org/x/sys/windows"

	"gioui.org/f32"
	"gioui.org/io/event"
	"gioui.org/io/key"
	"gioui.org/io/pointer"
	"gioui.org/io/system"
	"gioui.org/io/transfer"
)

type Win32ViewEvent struct {
	HWND uintptr
}

type window struct {
	hwnd syscall.Handle
	hdc  syscall.Handle
	w    *callbacks

	// cursorIn tracks whether the cursor was inside the window according
	// to the most recent WM_SETCURSOR.
	cursorIn bool
	cursor   syscall.Handle

	animating bool

	borderSize image.Point
	config     Config
	// frameDims stores the last seen window frame width and height.
	frameDims image.Point
	loop      *eventLoop
}

const _WM_WAKEUP = windows.WM_USER + iota

type gpuAPI struct {
	priority    int
	initializer func(w *window) (context, error)
}

// drivers is the list of potential Context implementations.
var drivers []gpuAPI

// winMap maps win32 HWNDs to *windows.
var winMap sync.Map

// iconID is the ID of the icon in the resource file.
const iconID = 1

var resources struct {
	once sync.Once
	// handle is the module handle from GetModuleHandle.
	handle syscall.Handle
	// class is the Gio window class from RegisterClassEx.
	class uint16
	// cursor is the arrow cursor resource.
	cursor syscall.Handle
}

func osMain() {
	select {}
}

func newWindow(win *callbacks, options []Option) {
	done := make(chan struct{})
	go func() {
		// GetMessage and PeekMessage can filter on a window HWND, but
		// then thread-specific messages such as WM_QUIT are ignored.
		// Instead lock the thread so window messages arrive through
		// unfiltered GetMessage calls.
		runtime.LockOSThread()

		w := &window{
			w: win,
		}
		w.loop = newEventLoop(w.w, w.wakeup)
		w.w.SetDriver(w)
		err := w.init()
		done <- struct{}{}
		if err != nil {
			w.ProcessEvent(DestroyEvent{Err: err})
			return
		}
		winMap.Store(w.hwnd, w)
		defer winMap.Delete(w.hwnd)
		w.Configure(options)
		w.ProcessEvent(Win32ViewEvent{HWND: uintptr(w.hwnd)})
		windows.SetForegroundWindow(w.hwnd)
		windows.SetFocus(w.hwnd)
		// Since the window class for the cursor is null,
		// set it here to show the cursor.
		w.SetCursor(pointer.CursorDefault)
		w.runLoop()
	}()
	<-done
}

// initResources initializes the resources global.
func initResources() error {
	windows.SetProcessDPIAware()
	hInst, err := windows.GetModuleHandle()
	if err != nil {
		return err
	}
	resources.handle = hInst
	c, err := windows.LoadCursor(windows.IDC_ARROW)
	if err != nil {
		return err
	}
	resources.cursor = c
	icon, _ := windows.LoadImage(hInst, iconID, windows.IMAGE_ICON, 0, 0, windows.LR_DEFAULTSIZE|windows.LR_SHARED)
	wcls := windows.WndClassEx{
		CbSize:        uint32(unsafe.Sizeof(windows.WndClassEx{})),
		Style:         windows.CS_HREDRAW | windows.CS_VREDRAW | windows.CS_OWNDC,
		LpfnWndProc:   syscall.NewCallback(windowProc),
		HInstance:     hInst,
		HIcon:         icon,
		LpszClassName: syscall.StringToUTF16Ptr("GioWindow"),
	}
	cls, err := windows.RegisterClassEx(&wcls)
	if err != nil {
		return err
	}
	resources.class = cls
	return nil
}

const dwExStyle = windows.WS_EX_APPWINDOW | windows.WS_EX_WINDOWEDGE

func (w *window) init() error {
	var resErr error
	resources.once.Do(func() {
		resErr = initResources()
	})
	if resErr != nil {
		return resErr
	}
	const dwStyle = windows.WS_OVERLAPPEDWINDOW

	hwnd, err := windows.CreateWindowEx(
		dwExStyle,
		resources.class,
		"",
		dwStyle|windows.WS_CLIPSIBLINGS|windows.WS_CLIPCHILDREN,
		windows.CW_USEDEFAULT, windows.CW_USEDEFAULT,
		windows.CW_USEDEFAULT, windows.CW_USEDEFAULT,
		0,
		0,
		resources.handle,
		0)
	if err != nil {
		return err
	}
	if err := windows.RegisterTouchWindow(hwnd, 0); err != nil {
		return err
	}
	if err := windows.EnableMouseInPointer(1); err != nil {
		return err
	}
	w.hdc, err = windows.GetDC(hwnd)
	if err != nil {
		windows.DestroyWindow(hwnd)
		return err
	}
	w.hwnd = hwnd
	return nil
}

// update handles changes done by the user, and updates the configuration.
// It reads the window style and size/position and updates w.config.
// If anything has changed it emits a ConfigEvent to notify the application.
func (w *window) update() {
	p := windows.GetWindowPlacement(w.hwnd)
	if !p.IsMinimized() {
		r := windows.GetWindowRect(w.hwnd)
		cr := windows.GetClientRect(w.hwnd)
		w.config.Size = image.Point{
			X: int(cr.Right - cr.Left),
			Y: int(cr.Bottom - cr.Top),
		}
		w.frameDims = image.Point{
			X: int(r.Right - r.Left),
			Y: int(r.Bottom - r.Top),
		}.Sub(w.config.Size)
	}

	w.borderSize = image.Pt(
		windows.GetSystemMetrics(windows.SM_CXSIZEFRAME),
		windows.GetSystemMetrics(windows.SM_CYSIZEFRAME),
	)
	style := windows.GetWindowLong(w.hwnd, windows.GWL_STYLE)
	switch {
	case p.IsMaximized() && style&windows.WS_OVERLAPPEDWINDOW != 0:
		w.config.Mode = Maximized
	case p.IsMaximized():
		w.config.Mode = Fullscreen
	default:
		w.config.Mode = Windowed
	}
	w.ProcessEvent(ConfigEvent{Config: w.config})
	w.draw(true)
}

func windowProc(hwnd syscall.Handle, msg uint32, wParam, lParam uintptr) uintptr {
	win, exists := winMap.Load(hwnd)
	if !exists {
		return windows.DefWindowProc(hwnd, msg, wParam, lParam)
	}

	w := win.(*window)

	switch msg {
	case windows.WM_UNICHAR:
		if wParam == windows.UNICODE_NOCHAR {
			// Tell the system that we accept WM_UNICHAR messages.
			return windows.TRUE
		}
		fallthrough
	case windows.WM_CHAR:
		if r := rune(wParam); unicode.IsPrint(r) {
			w.w.EditorInsert(string(r))
		}
		// The message is processed.
		return windows.TRUE
	case windows.WM_DPICHANGED:
		// Let Windows know we're prepared for runtime DPI changes.
		return windows.TRUE
	case windows.WM_ERASEBKGND:
		// Avoid flickering between GPU content and background color.
		return windows.TRUE
	case windows.WM_KEYDOWN, windows.WM_KEYUP, windows.WM_SYSKEYDOWN, windows.WM_SYSKEYUP:
		if n, ok := convertKeyCode(wParam); ok {
			e := key.Event{
				Name:      n,
				Modifiers: getModifiers(),
				State:     key.Press,
			}
			if msg == windows.WM_KEYUP || msg == windows.WM_SYSKEYUP {
				e.State = key.Release
			}

			w.ProcessEvent(e)

			if (wParam == windows.VK_F10) && (msg == windows.WM_SYSKEYDOWN || msg == windows.WM_SYSKEYUP) {
				// Reserve F10 for ourselves, and don't let it open the system menu. Other Windows programs
				// such as cmd.exe and graphical debuggers also reserve F10.
				return 0
			}
		}
	case windows.WM_POINTERDOWN, windows.WM_POINTERUP, windows.WM_POINTERUPDATE, windows.WM_POINTERCAPTURECHANGED:
		pid := getPointerIDwParam(wParam)
		pi, err := windows.GetPointerInfo(uint32(pid))
		if err != nil {
			panic(err)
		}
		switch msg {
		case windows.WM_POINTERDOWN:
			windows.SetCapture(w.hwnd)
		case windows.WM_POINTERUP:
			windows.ReleaseCapture()
		}

		kind := pointer.Move
		switch pi.ButtonChangeType {
		case windows.POINTER_CHANGE_FIRSTBUTTON_DOWN, windows.POINTER_CHANGE_SECONDBUTTON_DOWN, windows.POINTER_CHANGE_THIRDBUTTON_DOWN, windows.POINTER_CHANGE_FOURTHBUTTON_DOWN, windows.POINTER_CHANGE_FIFTHBUTTON_DOWN:
			kind = pointer.Press
		case windows.POINTER_CHANGE_FIRSTBUTTON_UP, windows.POINTER_CHANGE_SECONDBUTTON_UP, windows.POINTER_CHANGE_THIRDBUTTON_UP, windows.POINTER_CHANGE_FOURTHBUTTON_UP, windows.POINTER_CHANGE_FIFTHBUTTON_UP:
			kind = pointer.Release
		}

		if (pi.PointerFlags&windows.POINTER_FLAG_CANCELED != 0) || (msg == windows.WM_POINTERCAPTURECHANGED) {
			kind = pointer.Cancel
		}

		w.pointerUpdate(pi, pid, kind, lParam)
	case windows.WM_CANCELMODE:
		w.ProcessEvent(pointer.Event{
			Kind: pointer.Cancel,
		})
	case windows.WM_SETFOCUS:
		w.config.Focused = true
		w.ProcessEvent(ConfigEvent{Config: w.config})
	case windows.WM_KILLFOCUS:
		w.config.Focused = false
		w.ProcessEvent(ConfigEvent{Config: w.config})
	case windows.WM_NCHITTEST:
		if w.config.Decorated {
			// Let the system handle it.
			break
		}
		x, y := coordsFromlParam(lParam)
		np := windows.Point{X: int32(x), Y: int32(y)}
		windows.ScreenToClient(w.hwnd, &np)
		return w.hitTest(int(np.X), int(np.Y))
	case windows.WM_POINTERWHEEL:
		w.scrollEvent(wParam, lParam, false, getModifiers())
	case windows.WM_POINTERHWHEEL:
		w.scrollEvent(wParam, lParam, true, getModifiers())
	case windows.WM_DESTROY:
		w.ProcessEvent(Win32ViewEvent{})
		w.ProcessEvent(DestroyEvent{})
		w.w = nil
		if w.hdc != 0 {
			windows.ReleaseDC(w.hdc)
			w.hdc = 0
		}
		// The system destroys the HWND for us.
		w.hwnd = 0
		windows.PostQuitMessage(0)
		return 0
	case windows.WM_NCCALCSIZE:
		if w.config.Decorated {
			// Let Windows handle decorations.
			break
		}
		// No client areas; we draw decorations ourselves.
		if wParam != 1 {
			return 0
		}
		// lParam contains an NCCALCSIZE_PARAMS for us to adjust.
		place := windows.GetWindowPlacement(w.hwnd)
		if !place.IsMaximized() {
			// Nothing do adjust.
			return 0
		}
		// Adjust window position to avoid the extra padding in maximized
		// state. See https://devblogs.microsoft.com/oldnewthing/20150304-00/?p=44543.
		// Note that trying to do the adjustment in WM_GETMINMAXINFO is ignored by Windows.
		szp := (*windows.NCCalcSizeParams)(unsafe.Pointer(lParam))
		mi := windows.GetMonitorInfo(w.hwnd)
		szp.Rgrc[0] = mi.WorkArea
		return 0
	case windows.WM_PAINT:
		w.draw(true)
	case windows.WM_STYLECHANGED:
		w.update()
	case windows.WM_WINDOWPOSCHANGED:
		w.update()
	case windows.WM_SIZE:
		w.update()
	case windows.WM_GETMINMAXINFO:
		mm := (*windows.MinMaxInfo)(unsafe.Pointer(lParam))

		var frameDims image.Point
		if w.config.Decorated {
			frameDims = w.frameDims
		}
		if p := w.config.MinSize; p.X > 0 || p.Y > 0 {
			p = p.Add(frameDims)
			mm.PtMinTrackSize = windows.Point{
				X: int32(p.X),
				Y: int32(p.Y),
			}
		}
		if p := w.config.MaxSize; p.X > 0 || p.Y > 0 {
			p = p.Add(frameDims)
			mm.PtMaxTrackSize = windows.Point{
				X: int32(p.X),
				Y: int32(p.Y),
			}
		}
		return 0
	case windows.WM_SETCURSOR:
		w.cursorIn = (lParam & 0xffff) == windows.HTCLIENT
		if w.cursorIn {
			windows.SetCursor(w.cursor)
			return windows.TRUE
		}
	case _WM_WAKEUP:
		w.loop.Wakeup()
		w.loop.FlushEvents()
	case windows.WM_IME_STARTCOMPOSITION:
		imc := windows.ImmGetContext(w.hwnd)
		if imc == 0 {
			return windows.TRUE
		}
		defer windows.ImmReleaseContext(w.hwnd, imc)
		sel := w.w.EditorState().Selection
		caret := sel.Transform.Transform(sel.Caret.Pos.Add(f32.Pt(0, sel.Caret.Descent)))
		icaret := image.Pt(int(caret.X+.5), int(caret.Y+.5))
		windows.ImmSetCompositionWindow(imc, icaret.X, icaret.Y)
		windows.ImmSetCandidateWindow(imc, icaret.X, icaret.Y)
	case windows.WM_IME_COMPOSITION:
		imc := windows.ImmGetContext(w.hwnd)
		if imc == 0 {
			return windows.TRUE
		}
		defer windows.ImmReleaseContext(w.hwnd, imc)
		state := w.w.EditorState()
		rng := state.compose
		if rng.Start == -1 {
			rng = state.Selection.Range
		}
		if rng.Start > rng.End {
			rng.Start, rng.End = rng.End, rng.Start
		}
		var replacement string
		switch {
		case lParam&windows.GCS_RESULTSTR != 0:
			replacement = windows.ImmGetCompositionString(imc, windows.GCS_RESULTSTR)
		case lParam&windows.GCS_COMPSTR != 0:
			replacement = windows.ImmGetCompositionString(imc, windows.GCS_COMPSTR)
		}
		end := rng.Start + utf8.RuneCountInString(replacement)
		w.w.EditorReplace(rng, replacement)
		state = w.w.EditorState()
		comp := key.Range{
			Start: rng.Start,
			End:   end,
		}
		if lParam&windows.GCS_DELTASTART != 0 {
			start := windows.ImmGetCompositionValue(imc, windows.GCS_DELTASTART)
			comp.Start = state.RunesIndex(state.UTF16Index(comp.Start) + start)
		}
		w.w.SetComposingRegion(comp)
		pos := end
		if lParam&windows.GCS_CURSORPOS != 0 {
			rel := windows.ImmGetCompositionValue(imc, windows.GCS_CURSORPOS)
			pos = state.RunesIndex(state.UTF16Index(rng.Start) + rel)
		}
		w.w.SetEditorSelection(key.Range{Start: pos, End: pos})
		return windows.TRUE
	case windows.WM_IME_ENDCOMPOSITION:
		w.w.SetComposingRegion(key.Range{Start: -1, End: -1})
		return windows.TRUE
	}

	return windows.DefWindowProc(hwnd, msg, wParam, lParam)
}

func getModifiers() key.Modifiers {
	var kmods key.Modifiers
	if windows.GetKeyState(windows.VK_LWIN)&0x1000 != 0 || windows.GetKeyState(windows.VK_RWIN)&0x1000 != 0 {
		kmods |= key.ModSuper
	}
	if windows.GetKeyState(windows.VK_MENU)&0x1000 != 0 {
		kmods |= key.ModAlt
	}
	if windows.GetKeyState(windows.VK_CONTROL)&0x1000 != 0 {
		kmods |= key.ModCtrl
	}
	if windows.GetKeyState(windows.VK_SHIFT)&0x1000 != 0 {
		kmods |= key.ModShift
	}
	return kmods
}

// hitTest returns the non-client area hit by the point, needed to
// process WM_NCHITTEST.
func (w *window) hitTest(x, y int) uintptr {
	if w.config.Mode != Windowed {
		// Only windowed mode should allow resizing.
		return windows.HTCLIENT
	}
	// Check for resize handle before system actions; otherwise it can be impossible to
	// resize a custom-decorations window when the system move area is flush with the
	// edge of the window.
	top := y <= w.borderSize.Y
	bottom := y >= w.config.Size.Y-w.borderSize.Y
	left := x <= w.borderSize.X
	right := x >= w.config.Size.X-w.borderSize.X
	switch {
	case top && left:
		return windows.HTTOPLEFT
	case top && right:
		return windows.HTTOPRIGHT
	case bottom && left:
		return windows.HTBOTTOMLEFT
	case bottom && right:
		return windows.HTBOTTOMRIGHT
	case top:
		return windows.HTTOP
	case bottom:
		return windows.HTBOTTOM
	case left:
		return windows.HTLEFT
	case right:
		return windows.HTRIGHT
	}
	p := f32.Pt(float32(x), float32(y))
	if a, ok := w.w.ActionAt(p); ok && a == system.ActionMove {
		return windows.HTCAPTION
	}
	return windows.HTCLIENT
}

func (w *window) pointerUpdate(pi windows.PointerInfo, pid pointer.ID, kind pointer.Kind, lParam uintptr) {
	if !w.config.Focused {
		windows.SetFocus(w.hwnd)
	}

	src := pointer.Touch
	if pi.PointerType == windows.PT_MOUSE {
		src = pointer.Mouse
	}

	x, y := coordsFromlParam(lParam)
	np := windows.Point{X: int32(x), Y: int32(y)}
	windows.ScreenToClient(w.hwnd, &np)
	p := f32.Point{X: float32(np.X), Y: float32(np.Y)}
	w.ProcessEvent(pointer.Event{
		Kind:      kind,
		Source:    src,
		Position:  p,
		PointerID: pid,
		Buttons:   getPointerButtons(pi),
		Time:      windows.GetMessageTime(),
		Modifiers: getModifiers(),
	})
}

func coordsFromlParam(lParam uintptr) (int, int) {
	x := int(int16(lParam & 0xffff))
	y := int(int16((lParam >> 16) & 0xffff))
	return x, y
}

func (w *window) scrollEvent(wParam, lParam uintptr, horizontal bool, kmods key.Modifiers) {
	pid := getPointerIDwParam(wParam)
	pi, err := windows.GetPointerInfo(uint32(pid))
	if err != nil {
		panic(err)
	}

	x, y := coordsFromlParam(lParam)
	// The WM_MOUSEWHEEL coordinates are in screen coordinates, in contrast
	// to other mouse events.
	np := windows.Point{X: int32(x), Y: int32(y)}
	windows.ScreenToClient(w.hwnd, &np)
	p := f32.Point{X: float32(np.X), Y: float32(np.Y)}
	dist := float32(int16(wParam >> 16))
	var sp f32.Point
	if horizontal {
		sp.X = dist
	} else {
		// support horizontal scroll (shift + mousewheel)
		if kmods == key.ModShift {
			sp.X = -dist
		} else {
			sp.Y = -dist
		}
	}
	w.ProcessEvent(pointer.Event{
		Kind:      pointer.Scroll,
		Source:    pointer.Mouse,
		Position:  p,
		Buttons:   getPointerButtons(pi),
		Scroll:    sp,
		Modifiers: kmods,
		Time:      windows.GetMessageTime(),
	})
}

// Adapted from https://blogs.msdn.microsoft.com/oldnewthing/20060126-00/?p=32513/
func (w *window) runLoop() {
	msg := new(windows.Msg)
loop:
	for {
		anim := w.animating
		p := windows.GetWindowPlacement(w.hwnd)
		if anim && !p.IsMinimized() && !windows.PeekMessage(msg, 0, 0, 0, windows.PM_NOREMOVE) {
			w.draw(false)
			continue
		}
		switch ret := windows.GetMessage(msg, 0, 0, 0); ret {
		case -1:
			panic(errors.New("GetMessage failed"))
		case 0:
			// WM_QUIT received.
			break loop
		}
		windows.TranslateMessage(msg)
		windows.DispatchMessage(msg)
	}
}

func (w *window) EditorStateChanged(old, new editorState) {
	imc := windows.ImmGetContext(w.hwnd)
	if imc == 0 {
		return
	}
	defer windows.ImmReleaseContext(w.hwnd, imc)
	if old.Selection.Range != new.Selection.Range || old.Snippet != new.Snippet {
		windows.ImmNotifyIME(imc, windows.NI_COMPOSITIONSTR, windows.CPS_CANCEL, 0)
	}
}

func (w *window) SetAnimating(anim bool) {
	w.animating = anim
}

func (w *window) ProcessEvent(e event.Event) {
	w.w.ProcessEvent(e)
	w.loop.FlushEvents()
}

func (w *window) Event() event.Event {
	return w.loop.Event()
}

func (w *window) Invalidate() {
	w.loop.Invalidate()
}

func (w *window) Run(f func()) {
	w.loop.Run(f)
}

func (w *window) Frame(frame *op.Ops) {
	w.loop.Frame(frame)
}

func (w *window) wakeup() {
	if err := windows.PostMessage(w.hwnd, _WM_WAKEUP, 0, 0); err != nil {
		panic(err)
	}
}

func (w *window) draw(sync bool) {
	if w.config.Size.X == 0 || w.config.Size.Y == 0 {
		return
	}
	dpi := windows.GetWindowDPI(w.hwnd)
	cfg := configForDPI(dpi)
	w.ProcessEvent(frameEvent{
		FrameEvent: FrameEvent{
			Now:    time.Now(),
			Size:   w.config.Size,
			Metric: cfg,
		},
		Sync: sync,
	})
}

func (w *window) NewContext() (context, error) {
	sort.Slice(drivers, func(i, j int) bool {
		return drivers[i].priority < drivers[j].priority
	})
	var errs []string
	for _, b := range drivers {
		ctx, err := b.initializer(w)
		if err == nil {
			return ctx, nil
		}
		errs = append(errs, err.Error())
	}
	if len(errs) > 0 {
		return nil, fmt.Errorf("NewContext: failed to create a GPU device, tried: %s", strings.Join(errs, ", "))
	}
	return nil, errors.New("NewContext: no available GPU drivers")
}

func (w *window) ReadClipboard() {
	w.readClipboard()
}

func (w *window) readClipboard() error {
	if err := windows.OpenClipboard(w.hwnd); err != nil {
		return err
	}
	defer windows.CloseClipboard()
	mem, err := windows.GetClipboardData(windows.CF_UNICODETEXT)
	if err != nil {
		return err
	}
	ptr, err := windows.GlobalLock(mem)
	if err != nil {
		return err
	}
	defer windows.GlobalUnlock(mem)
	content := gowindows.UTF16PtrToString((*uint16)(unsafe.Pointer(ptr)))
	w.ProcessEvent(transfer.DataEvent{
		Type: "application/text",
		Open: func() io.ReadCloser {
			return io.NopCloser(strings.NewReader(content))
		},
	})
	return nil
}

func (w *window) Configure(options []Option) {
	dpi := windows.GetSystemDPI()
	metric := configForDPI(dpi)
	cnf := w.config
	cnf.apply(metric, options)
	w.config.Title = cnf.Title
	w.config.Decorated = cnf.Decorated
	w.config.MinSize = cnf.MinSize
	w.config.MaxSize = cnf.MaxSize
	w.config.MinimizeButtonHidden = cnf.MinimizeButtonHidden
	w.config.MaximizeButtonHidden = cnf.MaximizeButtonHidden
	windows.SetWindowText(w.hwnd, cnf.Title)

	style := windows.GetWindowLong(w.hwnd, windows.GWL_STYLE)
	var showMode int32
	var x, y, width, height int32
	swpStyle := uintptr(windows.SWP_NOZORDER | windows.SWP_FRAMECHANGED)
	winStyle := uintptr(windows.WS_OVERLAPPEDWINDOW)
	style &^= winStyle
	switch cnf.Mode {
	case Minimized:
		style |= winStyle
		swpStyle |= windows.SWP_NOMOVE | windows.SWP_NOSIZE
		showMode = windows.SW_SHOWMINIMIZED

	case Maximized:
		style |= winStyle
		swpStyle |= windows.SWP_NOMOVE | windows.SWP_NOSIZE
		showMode = windows.SW_SHOWMAXIMIZED

	case Windowed:
		style |= winStyle
		showMode = windows.SW_SHOWNORMAL
		// Get target for client area size.
		width = int32(cnf.Size.X)
		height = int32(cnf.Size.Y)
		// Get the current window size and position.
		wr := windows.GetWindowRect(w.hwnd)
		x = wr.Left
		y = wr.Top
		if cnf.Decorated {
			// Compute client size and position. Note that the client size is
			// equal to the window size when we are in control of decorations.
			r := windows.Rect{
				Right:  width,
				Bottom: height,
			}
			windows.AdjustWindowRectEx(&r, uint32(style), 0, dwExStyle)
			width = r.Right - r.Left
			height = r.Bottom - r.Top
		} else {
			// Enable drop shadows when we draw decorations.
			windows.DwmExtendFrameIntoClientArea(w.hwnd, windows.Margins{-1, -1, -1, -1})
		}

	case Fullscreen:
		swpStyle |= windows.SWP_NOMOVE | windows.SWP_NOSIZE
		showMode = windows.SW_SHOWMAXIMIZED
	}
	if w.config.MinimizeButtonHidden {
		style &^= windows.WS_MINIMIZEBOX
	} else {
		style |= windows.WS_MINIMIZEBOX
	}
	if w.config.MaximizeButtonHidden {
		style &^= windows.WS_MAXIMIZEBOX
	} else {
		style |= windows.WS_MAXIMIZEBOX
	}

<<<<<<< HEAD
	// Disable maximize button if MaxSize is set.
	if cnf.MaxSize != (image.Point{X: 0, Y: 0}) && cnf.MinSize == cnf.MaxSize {
=======
	// Disable window resizing if MinSize and MaxSize are equal.
	if cnf.MaxSize != (image.Point{}) && cnf.MinSize == cnf.MaxSize {
		style &^= windows.WS_MAXIMIZEBOX
>>>>>>> 420f4c32
		style &^= windows.WS_THICKFRAME
	}

	// Note: these invocation all trigger the windows callback method which may process a pending system.ActionCenter
	// action, so SetWindowPos should come first so as to not "overwrite" system.ActionCenter.
	windows.SetWindowPos(w.hwnd, 0, x, y, width, height, swpStyle)
	windows.SetWindowLong(w.hwnd, windows.GWL_STYLE, style)
	windows.ShowWindow(w.hwnd, showMode)
}

func (w *window) WriteClipboard(mime string, s []byte) {
	w.writeClipboard(string(s))
}

func (w *window) writeClipboard(s string) error {
	if err := windows.OpenClipboard(w.hwnd); err != nil {
		return err
	}
	defer windows.CloseClipboard()
	if err := windows.EmptyClipboard(); err != nil {
		return err
	}
	u16, err := gowindows.UTF16FromString(s)
	if err != nil {
		return err
	}
	n := len(u16) * int(unsafe.Sizeof(u16[0]))
	mem, err := windows.GlobalAlloc(n)
	if err != nil {
		return err
	}
	ptr, err := windows.GlobalLock(mem)
	if err != nil {
		windows.GlobalFree(mem)
		return err
	}
	u16v := unsafe.Slice((*uint16)(ptr), len(u16))
	copy(u16v, u16)
	windows.GlobalUnlock(mem)
	if err := windows.SetClipboardData(windows.CF_UNICODETEXT, mem); err != nil {
		windows.GlobalFree(mem)
		return err
	}
	return nil
}

func (w *window) SetCursor(cursor pointer.Cursor) {
	c, err := loadCursor(cursor)
	if err != nil {
		c = resources.cursor
	}
	w.cursor = c
	if w.cursorIn {
		windows.SetCursor(w.cursor)
	}
}

// windowsCursor contains mapping from pointer.Cursor to an IDC.
var windowsCursor = [...]uint16{
	pointer.CursorDefault:                  windows.IDC_ARROW,
	pointer.CursorNone:                     0,
	pointer.CursorText:                     windows.IDC_IBEAM,
	pointer.CursorVerticalText:             windows.IDC_IBEAM,
	pointer.CursorPointer:                  windows.IDC_HAND,
	pointer.CursorCrosshair:                windows.IDC_CROSS,
	pointer.CursorAllScroll:                windows.IDC_SIZEALL,
	pointer.CursorColResize:                windows.IDC_SIZEWE,
	pointer.CursorRowResize:                windows.IDC_SIZENS,
	pointer.CursorGrab:                     windows.IDC_SIZEALL,
	pointer.CursorGrabbing:                 windows.IDC_SIZEALL,
	pointer.CursorNotAllowed:               windows.IDC_NO,
	pointer.CursorWait:                     windows.IDC_WAIT,
	pointer.CursorProgress:                 windows.IDC_APPSTARTING,
	pointer.CursorNorthWestResize:          windows.IDC_SIZENWSE,
	pointer.CursorNorthEastResize:          windows.IDC_SIZENESW,
	pointer.CursorSouthWestResize:          windows.IDC_SIZENESW,
	pointer.CursorSouthEastResize:          windows.IDC_SIZENWSE,
	pointer.CursorNorthSouthResize:         windows.IDC_SIZENS,
	pointer.CursorEastWestResize:           windows.IDC_SIZEWE,
	pointer.CursorWestResize:               windows.IDC_SIZEWE,
	pointer.CursorEastResize:               windows.IDC_SIZEWE,
	pointer.CursorNorthResize:              windows.IDC_SIZENS,
	pointer.CursorSouthResize:              windows.IDC_SIZENS,
	pointer.CursorNorthEastSouthWestResize: windows.IDC_SIZENESW,
	pointer.CursorNorthWestSouthEastResize: windows.IDC_SIZENWSE,
}

func loadCursor(cursor pointer.Cursor) (syscall.Handle, error) {
	switch cursor {
	case pointer.CursorDefault:
		return resources.cursor, nil
	case pointer.CursorNone:
		return 0, nil
	default:
		return windows.LoadCursor(windowsCursor[cursor])
	}
}

func (w *window) ShowTextInput(show bool) {}

func (w *window) SetInputHint(_ key.InputHint) {}

func (w *window) HDC() syscall.Handle {
	return w.hdc
}

func (w *window) HWND() (syscall.Handle, int, int) {
	return w.hwnd, w.config.Size.X, w.config.Size.Y
}

func (w *window) Perform(acts system.Action) {
	walkActions(acts, func(a system.Action) {
		switch a {
		case system.ActionCenter:
			if w.config.Mode != Windowed {
				break
			}
			r := windows.GetWindowRect(w.hwnd)
			dx := r.Right - r.Left
			dy := r.Bottom - r.Top
			// Calculate center position on current monitor.
			mi := windows.GetMonitorInfo(w.hwnd).Monitor
			x := (mi.Right - mi.Left - dx) / 2
			y := (mi.Bottom - mi.Top - dy) / 2
			windows.SetWindowPos(w.hwnd, 0, x, y, dx, dy, windows.SWP_NOZORDER|windows.SWP_FRAMECHANGED)
		case system.ActionRaise:
			w.raise()
		case system.ActionClose:
			windows.PostMessage(w.hwnd, windows.WM_CLOSE, 0, 0)
		}
	})
}

func (w *window) raise() {
	windows.SetForegroundWindow(w.hwnd)
	windows.SetWindowPos(w.hwnd, windows.HWND_TOPMOST, 0, 0, 0, 0,
		windows.SWP_NOMOVE|windows.SWP_NOSIZE|windows.SWP_SHOWWINDOW)
}

func convertKeyCode(code uintptr) (key.Name, bool) {
	if '0' <= code && code <= '9' || 'A' <= code && code <= 'Z' {
		return key.Name(rune(code)), true
	}
	var r key.Name

	switch code {
	case windows.VK_ESCAPE:
		r = key.NameEscape
	case windows.VK_LEFT:
		r = key.NameLeftArrow
	case windows.VK_RIGHT:
		r = key.NameRightArrow
	case windows.VK_RETURN:
		r = key.NameReturn
	case windows.VK_UP:
		r = key.NameUpArrow
	case windows.VK_DOWN:
		r = key.NameDownArrow
	case windows.VK_HOME:
		r = key.NameHome
	case windows.VK_END:
		r = key.NameEnd
	case windows.VK_BACK:
		r = key.NameDeleteBackward
	case windows.VK_DELETE:
		r = key.NameDeleteForward
	case windows.VK_PRIOR:
		r = key.NamePageUp
	case windows.VK_NEXT:
		r = key.NamePageDown
	case windows.VK_F1:
		r = key.NameF1
	case windows.VK_F2:
		r = key.NameF2
	case windows.VK_F3:
		r = key.NameF3
	case windows.VK_F4:
		r = key.NameF4
	case windows.VK_F5:
		r = key.NameF5
	case windows.VK_F6:
		r = key.NameF6
	case windows.VK_F7:
		r = key.NameF7
	case windows.VK_F8:
		r = key.NameF8
	case windows.VK_F9:
		r = key.NameF9
	case windows.VK_F10:
		r = key.NameF10
	case windows.VK_F11:
		r = key.NameF11
	case windows.VK_F12:
		r = key.NameF12
	case windows.VK_TAB:
		r = key.NameTab
	case windows.VK_SPACE:
		r = key.NameSpace
	case windows.VK_OEM_1:
		r = ";"
	case windows.VK_OEM_PLUS:
		r = "+"
	case windows.VK_OEM_COMMA:
		r = ","
	case windows.VK_OEM_MINUS:
		r = "-"
	case windows.VK_OEM_PERIOD:
		r = "."
	case windows.VK_OEM_2:
		r = "/"
	case windows.VK_OEM_3:
		r = "`"
	case windows.VK_OEM_4:
		r = "["
	case windows.VK_OEM_5, windows.VK_OEM_102:
		r = "\\"
	case windows.VK_OEM_6:
		r = "]"
	case windows.VK_OEM_7:
		r = "'"
	case windows.VK_CONTROL:
		r = key.NameCtrl
	case windows.VK_SHIFT:
		r = key.NameShift
	case windows.VK_MENU:
		r = key.NameAlt
	case windows.VK_LWIN, windows.VK_RWIN:
		r = key.NameSuper
	default:
		return "", false
	}
	return r, true
}

func configForDPI(dpi int) unit.Metric {
	const inchPrDp = 1.0 / 96.0
	ppdp := float32(dpi) * inchPrDp
	return unit.Metric{
		PxPerDp: ppdp,
		PxPerSp: ppdp,
	}
}

func (Win32ViewEvent) implementsViewEvent() {}
func (Win32ViewEvent) ImplementsEvent()     {}
func (w Win32ViewEvent) Valid() bool {
	return w != (Win32ViewEvent{})
}

// LOWORD (minwindef.h)
func loWord(val uint32) uint16 {
	return uint16(val & 0xFFFF)
}

// GET_POINTERID_WPARAM (winuser.h)
func getPointerIDwParam(wParam uintptr) pointer.ID {
	return pointer.ID(loWord(uint32(wParam)))
}

func getPointerButtons(pi windows.PointerInfo) pointer.Buttons {
	var btns pointer.Buttons

	if pi.PointerFlags&windows.POINTER_FLAG_FIRSTBUTTON != 0 {
		btns |= pointer.ButtonPrimary
	} else {
		btns &^= pointer.ButtonPrimary
	}
	if pi.PointerFlags&windows.POINTER_FLAG_SECONDBUTTON != 0 {
		btns |= pointer.ButtonSecondary
	} else {
		btns &^= pointer.ButtonSecondary
	}
	if pi.PointerFlags&windows.POINTER_FLAG_THIRDBUTTON != 0 {
		btns |= pointer.ButtonTertiary
	} else {
		btns &^= pointer.ButtonTertiary
	}
	if pi.PointerFlags&windows.POINTER_FLAG_FOURTHBUTTON != 0 {
		btns |= pointer.ButtonQuaternary
	} else {
		btns &^= pointer.ButtonQuaternary
	}
	if pi.PointerFlags&windows.POINTER_FLAG_FIFTHBUTTON != 0 {
		btns |= pointer.ButtonQuinary
	} else {
		btns &^= pointer.ButtonQuinary
	}

	return btns
}<|MERGE_RESOLUTION|>--- conflicted
+++ resolved
@@ -771,14 +771,9 @@
 		style |= windows.WS_MAXIMIZEBOX
 	}
 
-<<<<<<< HEAD
-	// Disable maximize button if MaxSize is set.
-	if cnf.MaxSize != (image.Point{X: 0, Y: 0}) && cnf.MinSize == cnf.MaxSize {
-=======
 	// Disable window resizing if MinSize and MaxSize are equal.
 	if cnf.MaxSize != (image.Point{}) && cnf.MinSize == cnf.MaxSize {
 		style &^= windows.WS_MAXIMIZEBOX
->>>>>>> 420f4c32
 		style &^= windows.WS_THICKFRAME
 	}
 
