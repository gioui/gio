--- conflicted
+++ resolved
@@ -111,15 +111,11 @@
 		}
 		winMap.Store(w.hwnd, w)
 		defer winMap.Delete(w.hwnd)
-<<<<<<< HEAD
+		w.Configure(options)
 		w.ProcessEvent(Win32ViewEvent{HWND: uintptr(w.hwnd)})
 		if u := startupURI(); u != "" {
 			w.onOpenURI(u)
 		}
-=======
->>>>>>> 0a209f7d
-		w.Configure(options)
-		w.ProcessEvent(Win32ViewEvent{HWND: uintptr(w.hwnd)})
 		windows.SetForegroundWindow(w.hwnd)
 		windows.SetFocus(w.hwnd)
 		// Since the window class for the cursor is null,
@@ -1043,7 +1039,9 @@
 
 func (Win32ViewEvent) implementsViewEvent() {}
 func (Win32ViewEvent) ImplementsEvent()     {}
-<<<<<<< HEAD
+func (w Win32ViewEvent) Valid() bool {
+	return w != (Win32ViewEvent{})
+}
 
 // schemesURI is a list of schemes, comma separated, that must be
 // defined using -X compiler ldflag, that used in gogio.
@@ -1227,8 +1225,4 @@
 
 		registry.DeleteKey(classes, scheme)
 	}
-=======
-func (w Win32ViewEvent) Valid() bool {
-	return w != (Win32ViewEvent{})
->>>>>>> 0a209f7d
 }