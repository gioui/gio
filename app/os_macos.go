--- conflicted
+++ resolved
@@ -314,11 +314,11 @@
 	}
 }
 
-<<<<<<< HEAD
 static void setFocus(CFTypeRef viewRef) {
      NSView *view = (__bridge NSView *)viewRef;
      [view.window makeFirstResponder:view];
-=======
+}
+
 static void interpretKeyEvents(CFTypeRef viewRef, CFTypeRef eventRef) {
 	@autoreleasepool {
 		NSView *view = (__bridge NSView *)viewRef;
@@ -332,7 +332,6 @@
 		NSWindow *window = (__bridge NSWindow *)windowRef;
 		return window.miniaturized ? 1 : 0;
 	}
->>>>>>> 0a209f7d
 }
 */
 import "C"
